import random
import heapq
from pyvis.network import Network


def generate_graph(num_nodes: int, num_edges: int, directed: bool = False, 
                   min_weight: int = 1, max_weight: int = 10):
    """
    Generate a random weighted graph.
    Returns adjacency list: {node: [(neighbor, weight), ...]}
    """
    graph = {i: [] for i in range(num_nodes)}
    all_possible_edges = [(u, v) for u in range(num_nodes) for v in range(num_nodes) if u != v]

    chosen_edges = random.sample(all_possible_edges, min(num_edges, len(all_possible_edges)))

    for u, v in chosen_edges:
        weight = random.randint(min_weight, max_weight)
        graph[u].append((v, weight))
        if not directed:
            graph[v].append((u, weight))

    return graph


def dijkstra(graph, start, target):
    """
    Dijkstra algorithm to find shortest path from start to target.
    Returns: (distance, path)
    """
    dist = {node: float("inf") for node in graph}
    dist[start] = 0
    prev = {node: None for node in graph}
    pq = [(0, start)]

    while pq:
        current_dist, u = heapq.heappop(pq)

        if u == target:
            break

        if current_dist > dist[u]:
            continue

        for v, weight in graph[u]:
            alt = current_dist + weight
            if alt < dist[v]:
                dist[v] = alt
                prev[v] = u
                heapq.heappush(pq, (alt, v))

    # Reconstruct path
    path = []
    u = target
    while u is not None:
        path.append(u)
        u = prev[u]
    path.reverse()

    return dist[target], path


def draw_graph_interactive(graph, path=None, directed=False, output_file="graph.html"):
    """
    Draws the graph interactively with PyVis.
    Highlights the shortest path if provided.
    """
    net = Network(directed=directed, notebook=False, height="600px", width="100%")

    # Add nodes
    for u in graph:
        net.add_node(u, label=str(u), color="lightblue")

    # Add edges
    for u, neighbors in graph.items():
        for v, w in neighbors:
            color = "black"
            width = 1
            if path and u in path and v in path:
                # Highlight edges if they are part of the shortest path
                idx_u, idx_v = path.index(u), path.index(v)
                if abs(idx_u - idx_v) == 1:  
                    color = "red"
                    width = 3
            net.add_edge(u, v, label=str(w), color=color, width=width)

    net.write_html(output_file)
    print(f"✅ Graph saved to {output_file}. Open it in your browser.")

<<<<<<< HEAD
class BlockDS:
    def __init__(self, M, B):
        """
        Initialize the block data structure.
        M: max block size
        B: upper bound on values
        """
        
        self.M = M
        self.B = B
        self.blocks = [[]]
        self.map = {}
        
    def delete(self, a, b):
        """
        delete key a with value b
        """
        
        if a not in self.map:
            return
        block_idx, b0 = self.map[a]
        
        if b0 != b:
            return
        
        block = self.blocks[block_idx]


        for i, (k, v) in enumerate(block):
            if k == a and v == b0:
                block.pop(i)
                del self.map[a]
                break
        if not block and len(self.blocks) > 1:
            self.blocks.pop(block_idx)
        
        
    def insert(self, a, b):
        """
        a=key, b=value
        If key exists, keep the minimum value.
        """
        if a in self.map:
            block_idx, b0 = self.map[a]
            if b >= b0:
                return
            self.delete(a, b0)
            
        inserted = False
        for i, block in enumerate(self.blocks):
            if not block or block[-1][1] >= b:
                block.append((a, b))
                block.sort(key=lambda x: x[1])  # keep block ordered
                self.map[a] = (i, b)
                inserted = True
                break
            
        if not inserted:
            self.blocks[-1].append((a, b))
            self.blocks[-1].sort(key=lambda x: x[1])
            self.map[a] = (len(self.blocks) - 1, b)
                
        if len(self.blocks[self.map[a][0]]) > self.M:
            # split block
            self.split(self.map[a][0])
            
            
    def split(self, idx):
        """Split block at index idx into two."""
        block = self.blocks[idx]
        mid = len(block) // 2
        left = block[:mid]
        right = block[mid:]
        self.blocks[idx] = left
        self.blocks.insert(idx + 1, right)
        # rebuild map for affected keys
        for i, (a, b) in enumerate(left):
            self.map[a] = (idx, b)
        for i, (a, b) in enumerate(right):
            self.map[a] = (idx + 1, b)

    def __repr__(self):
        return f"Blocks={self.blocks}, Map={self.map}"
        
=======
from collections import defaultdict

def find_pivots(bound_B, complete_vertices, graph_edges, k_steps):
    """
    Implementation of Algorithm 1: Finding Pivots.
    
    Parameters:
    -----------
    bound_B : int or float
        The distance bound (B).
    complete_vertices : set
        Set of complete vertices (S).
    graph_edges : dict
        Graph adjacency list: graph_edges[u] = list of (v, weight_uv).
    k_steps : int
        Number of relaxation steps (k).
    
    Returns:
    --------
    pivot_vertices : set
        Pivot vertices from S.
    reachable_vertices : set
        Set of vertices reachable within distance B.
    """

    # Line 2: Initialize reachable set with complete vertices
    reachable_vertices = set(complete_vertices)
    
    # Line 3: Initial frontier = complete vertices
    current_frontier = set(complete_vertices)

    # Distance dictionary (initialized to ∞)
    distance = defaultdict(lambda: float("inf"))
    for vertex in complete_vertices:
        distance[vertex] = 0

    # Line 4–10: Relax edges for k_steps iterations
    for step in range(1, k_steps + 1):  
        next_frontier = set()
        
        for source in current_frontier:  # for all edges (source, target) with source in previous frontier
            for target, edge_weight in graph_edges.get(source, []):
                
                # Relax edge
                if distance[source] + edge_weight < distance[target]:
                    distance[target] = distance[source] + edge_weight
                
                # If still within bound_B, add target to next frontier
                if distance[source] + edge_weight < bound_B:
                    next_frontier.add(target)
        
        current_frontier = next_frontier
        reachable_vertices |= current_frontier  # Union with global reachable set
    
    # Line 11–13: If reachable set is too large
    if len(reachable_vertices) > k_steps * len(complete_vertices):
        return set(complete_vertices), reachable_vertices
    
    # Line 14–15: Build directed forest F (shortest-path edges)
    forest_edges = {
        (u, v) for u in reachable_vertices 
        for (v, weight) in graph_edges.get(u, [])
        if abs(distance[u] + weight - distance[v]) < 1e-9  # d[v] = d[u] + w
    }
    
    # Build adjacency from forest edges
    forest_children = defaultdict(list)
    for parent, child in forest_edges:
        forest_children[parent].append(child)
    
    # DFS to compute subtree sizes
    def compute_subtree_size(node, visited):
        if node in visited:
            return 0
        visited.add(node)
        size = 1
        for child in forest_children[node]:
            size += compute_subtree_size(child, visited)
        return size

    # Line 16: Define pivot vertices
    pivot_vertices = set()
    for vertex in complete_vertices:
        subtree_size = compute_subtree_size(vertex, set())
        if subtree_size >= k_steps:
            pivot_vertices.add(vertex)

    # Line 17: Return pivot and reachable sets
    return pivot_vertices, reachable_vertices

>>>>>>> 7a98e2ea

# Example usage
if __name__ == "__main__":
    # num_edges = 100
    # num_nodes = 60
    # g = generate_graph(num_nodes=num_nodes, num_edges=num_edges, directed=False)
    # print("Graph adjacency list:")
    # for node, edges in g.items():
    #     print(f"{node}: {edges}")

    # start, target = 0, num_nodes - 1
    
    
    # dist, path = dijkstra(g, start, target)
    # print(f"\nShortest path from {start} to {target}: {path} with distance {dist}")

    # draw_graph_interactive(g, path=path, directed=False, output_file="graph.html")
# Initialize with block size M=3 and bound B=100
    ds = BlockDS(3, 100)

    # Insert elements
    ds.insert("x", 10)
    ds.insert("y", 5)
    ds.insert("z", 20)
    ds.insert("w", 15)  # causes block split

    print("After insertions:", ds)

    # Update existing key with smaller value
    ds.insert("z", 8)
    print("After updating z:", ds)

    # Delete element
    ds.delete("y", 5)
    print("After deleting y:", ds)<|MERGE_RESOLUTION|>--- conflicted
+++ resolved
@@ -1,6 +1,7 @@
 import random
 import heapq
 from pyvis.network import Network
+from collections import defaultdict
 
 
 def generate_graph(num_nodes: int, num_edges: int, directed: bool = False, 
@@ -87,7 +88,6 @@
     net.write_html(output_file)
     print(f"✅ Graph saved to {output_file}. Open it in your browser.")
 
-<<<<<<< HEAD
 class BlockDS:
     def __init__(self, M, B):
         """
@@ -172,9 +172,6 @@
     def __repr__(self):
         return f"Blocks={self.blocks}, Map={self.map}"
         
-=======
-from collections import defaultdict
-
 def find_pivots(bound_B, complete_vertices, graph_edges, k_steps):
     """
     Implementation of Algorithm 1: Finding Pivots.
@@ -263,7 +260,6 @@
     # Line 17: Return pivot and reachable sets
     return pivot_vertices, reachable_vertices
 
->>>>>>> 7a98e2ea
 
 # Example usage
 if __name__ == "__main__":
